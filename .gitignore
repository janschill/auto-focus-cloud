*.db
.env
mise.toml
<<<<<<< HEAD
.claude/
=======
storage/data
coverage*
stripe/
>>>>>>> 61e44603
<|MERGE_RESOLUTION|>--- conflicted
+++ resolved
@@ -1,10 +1,7 @@
 *.db
 .env
 mise.toml
-<<<<<<< HEAD
 .claude/
-=======
 storage/data
 coverage*
-stripe/
->>>>>>> 61e44603
+stripe/