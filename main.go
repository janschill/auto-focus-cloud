--- conflicted
+++ resolved
@@ -1,328 +1,16 @@
 package main
 
 import (
-<<<<<<< HEAD
-	"encoding/json"
-	"fmt"
-	"io"
-=======
->>>>>>> 61e44603
 	"log"
 	"net/http"
-	"net/smtp"
-	"net/url"
 	"os"
-<<<<<<< HEAD
-	"strings"
-	"time"
-
-=======
 
 	"auto-focus.app/cloud/handlers"
 	"auto-focus.app/cloud/storage"
->>>>>>> 61e44603
 	"github.com/getsentry/sentry-go"
 	"github.com/joho/godotenv"
 )
 
-<<<<<<< HEAD
-var version = "dev"
-
-// maskSensitive masks sensitive data for logging
-func maskSensitive(s string) string {
-	if len(s) <= 8 {
-		return strings.Repeat("*", len(s))
-	}
-	return s[:4] + strings.Repeat("*", len(s)-8) + s[len(s)-4:]
-}
-
-type HealthResponse struct {
-	Status    string    `json:"status"`
-	Version   string    `json:"version"`
-	Timestamp time.Time `json:"timestamp"`
-}
-
-type EmailRequest struct {
-	To      string `json:"to"`
-	Subject string `json:"subject"`
-	Body    string `json:"body"`
-}
-
-type SlackOAuthResponse struct {
-	Ok          bool   `json:"ok"`
-	AccessToken string `json:"access_token"`
-	TokenType   string `json:"token_type"`
-	Scope       string `json:"scope"`
-	Team        struct {
-		Id   string `json:"id"`
-		Name string `json:"name"`
-	} `json:"team"`
-	AuthedUser struct {
-		Id          string `json:"id"`
-		Scope       string `json:"scope"`
-		AccessToken string `json:"access_token"`
-		TokenType   string `json:"token_type"`
-	} `json:"authed_user"`
-	Error            string `json:"error"`
-	ErrorDescription string `json:"error_description"`
-}
-
-func sendEmail(to, subject, body string) error {
-	smtpHost := os.Getenv("SMTP_HOST")
-	smtpPort := os.Getenv("SMTP_PORT")
-	smtpUser := os.Getenv("SMTP_USER")
-	smtpPass := os.Getenv("SMTP_PASS")
-
-	if smtpHost == "" || smtpPort == "" || smtpUser == "" || smtpPass == "" {
-		return fmt.Errorf("SMTP configuration missing")
-	}
-
-	auth := smtp.PlainAuth("", smtpUser, smtpPass, smtpHost)
-
-	msg := []byte(fmt.Sprintf("From: %s\r\n"+
-		"To: %s\r\n"+
-		"Subject: %s\r\n"+
-		"\r\n"+
-		"%s\r\n", smtpUser, to, subject, body))
-
-	addr := fmt.Sprintf("%s:%s", smtpHost, smtpPort)
-	return smtp.SendMail(addr, auth, smtpUser, []string{to}, msg)
-}
-
-func healthHandler(w http.ResponseWriter, r *http.Request) {
-	response := HealthResponse{
-		Status:    "healthy",
-		Version:   version,
-		Timestamp: time.Now(),
-	}
-
-	w.Header().Set("Content-Type", "application/json")
-	json.NewEncoder(w).Encode(response)
-}
-
-func emailHandler(w http.ResponseWriter, r *http.Request) {
-	if r.Method != http.MethodPost {
-		http.Error(w, "Method not allowed", http.StatusMethodNotAllowed)
-		return
-	}
-
-	body, err := io.ReadAll(r.Body)
-	if err != nil {
-		http.Error(w, "Failed to read request body", http.StatusBadRequest)
-		return
-	}
-
-	var emailReq EmailRequest
-	if err := json.Unmarshal(body, &emailReq); err != nil {
-		http.Error(w, "Invalid JSON", http.StatusBadRequest)
-		return
-	}
-
-	if err := sendEmail(emailReq.To, emailReq.Subject, emailReq.Body); err != nil {
-		log.Printf("Failed to send email: %v", err)
-		http.Error(w, "Failed to send email", http.StatusInternalServerError)
-		return
-	}
-
-	w.Header().Set("Content-Type", "application/json")
-	json.NewEncoder(w).Encode(map[string]string{"status": "sent"})
-}
-
-func slackOAuthCallbackHandler(w http.ResponseWriter, r *http.Request) {
-	log.Printf("[OAuth] Callback received: %s", r.URL.RawQuery)
-	
-	code := r.URL.Query().Get("code")
-	state := r.URL.Query().Get("state")
-	errorParam := r.URL.Query().Get("error")
-	
-	log.Printf("[OAuth] Parameters - code: %s, state: %s, error: %s", 
-		maskSensitive(code), state, errorParam)
-
-	// Handle OAuth error
-	if errorParam != "" {
-		log.Printf("Slack OAuth error: %s", errorParam)
-		redirectURL := fmt.Sprintf("autofocus://slack/oauth/error?error=%s", url.QueryEscape(errorParam))
-		http.Redirect(w, r, redirectURL, http.StatusFound)
-		return
-	}
-
-	// Validate required parameters
-	if code == "" || state == "" {
-		log.Printf("Missing OAuth parameters: code=%s, state=%s", code, state)
-		redirectURL := "autofocus://slack/oauth/error?error=missing_parameters"
-		http.Redirect(w, r, redirectURL, http.StatusFound)
-		return
-	}
-
-	// Exchange code for access token
-	log.Printf("[OAuth] Exchanging code for token")
-	tokenData, err := exchangeSlackOAuthCode(code)
-	if err != nil {
-		log.Printf("[OAuth] Failed to exchange code: %v", err)
-		redirectURL := fmt.Sprintf("autofocus://slack/oauth/error?error=%s", url.QueryEscape("server_error"))
-		http.Redirect(w, r, redirectURL, http.StatusFound)
-		return
-	}
-
-	if !tokenData.Ok {
-		log.Printf("[OAuth] Token exchange failed: %s - %s", tokenData.Error, tokenData.ErrorDescription)
-		redirectURL := fmt.Sprintf("autofocus://slack/oauth/error?error=%s", url.QueryEscape(tokenData.Error))
-		http.Redirect(w, r, redirectURL, http.StatusFound)
-		return
-	}
-
-	log.Printf("[OAuth] Success! Team: %s, User: %s, Scopes: %s", 
-		tokenData.Team.Name, tokenData.AuthedUser.Id, tokenData.AuthedUser.Scope)
-
-	// Show success page and redirect to app
-	successHTML := fmt.Sprintf(`
-<!DOCTYPE html>
-<html>
-<head>
-  <title>Auto-Focus - Slack Connected</title>
-  <style>
-    body {
-      font-family: -apple-system, BlinkMacSystemFont, sans-serif;
-      text-align: center;
-      padding: 50px;
-      background-color: #f8f9fa;
-    }
-    .success {
-      color: #28a745;
-      font-size: 24px;
-      margin-bottom: 20px;
-    }
-    .info {
-      color: #6c757d;
-      margin-bottom: 30px;
-    }
-    .loading {
-      font-size: 14px;
-      color: #007bff;
-    }
-  </style>
-</head>
-<body>
-  <div class="success">✅ Slack Connected Successfully!</div>
-  <div class="info">Team: %s</div>
-  <div class="loading">Redirecting back to Auto-Focus...</div>
-  <script>
-    setTimeout(() => {
-      const params = new URLSearchParams({
-        access_token: '%s',
-        team_id: '%s',
-        team_name: '%s',
-        user_id: '%s',
-        scope: '%s',
-        state: '%s'
-      });
-      window.location = 'autofocus://slack/oauth/success?' + params;
-    }, 2000);
-  </script>
-</body>
-</html>`,
-		tokenData.Team.Name,
-		tokenData.AuthedUser.AccessToken,
-		tokenData.Team.Id,
-		tokenData.Team.Name,
-		tokenData.AuthedUser.Id,
-		tokenData.AuthedUser.Scope,
-		state,
-	)
-
-	w.Header().Set("Content-Type", "text/html")
-	w.WriteHeader(http.StatusOK)
-	w.Write([]byte(successHTML))
-}
-
-func exchangeSlackOAuthCode(code string) (*SlackOAuthResponse, error) {
-	log.Printf("[OAuth] Starting token exchange")
-	
-	clientId := os.Getenv("SLACK_CLIENT_ID")
-	clientSecret := os.Getenv("SLACK_CLIENT_SECRET")
-	redirectURI := os.Getenv("SLACK_REDIRECT_URI")
-	
-	log.Printf("[OAuth] Config - ClientID: %s, RedirectURI: %s", 
-		maskSensitive(clientId), redirectURI)
-
-	if clientId == "" || clientSecret == "" {
-		log.Printf("[OAuth] Missing configuration - ClientID: %t, ClientSecret: %t", 
-			clientId != "", clientSecret != "")
-		return nil, fmt.Errorf("slack OAuth configuration missing")
-	}
-
-	if redirectURI == "" {
-		redirectURI = "https://auto-focus.app/api/slack/oauth/callback"
-	}
-
-	// Prepare form data
-	data := url.Values{}
-	data.Set("client_id", clientId)
-	data.Set("client_secret", clientSecret)
-	data.Set("code", code)
-	data.Set("redirect_uri", redirectURI)
-
-	// Make request to Slack
-	log.Printf("[OAuth] Making request to Slack API")
-	resp, err := http.PostForm("https://slack.com/api/oauth.v2.access", data)
-	if err != nil {
-		log.Printf("[OAuth] HTTP request failed: %v", err)
-		return nil, fmt.Errorf("failed to request token: %w", err)
-	}
-	defer resp.Body.Close()
-
-	log.Printf("[OAuth] Response status: %d", resp.StatusCode)
-	
-	body, err := io.ReadAll(resp.Body)
-	if err != nil {
-		log.Printf("[OAuth] Failed to read response body: %v", err)
-		return nil, fmt.Errorf("failed to read response: %w", err)
-	}
-	
-	log.Printf("[OAuth] Response body: %s", string(body))
-
-	var tokenData SlackOAuthResponse
-	if err := json.Unmarshal(body, &tokenData); err != nil {
-		log.Printf("[OAuth] Failed to parse JSON response: %v", err)
-		return nil, fmt.Errorf("failed to parse response: %w", err)
-	}
-	
-	log.Printf("[OAuth] Token exchange result - OK: %t, Error: %s", 
-		tokenData.Ok, tokenData.Error)
-
-	return &tokenData, nil
-}
-
-
-func main() {
-	if versionBytes, err := os.ReadFile("VERSION"); err == nil {
-		version = strings.TrimSpace(string(versionBytes))
-	}
-
-	godotenv.Load()
-
-	err := sentry.Init(sentry.ClientOptions{
-		Dsn:              os.Getenv("SENTRY_DSN"),
-		TracesSampleRate: 1.0,
-	})
-	if err != nil {
-		log.Fatalf("sentry.Init: %s", err)
-	}
-
-	http.HandleFunc("/health", healthHandler)
-	http.HandleFunc("/slack/oauth/callback", slackOAuthCallbackHandler)
-
-
-	// http.HandleFunc("/api/email", emailHandler)
-
-	port := os.Getenv("PORT")
-	if port == "" {
-		port = "8080"
-	}
-
-	log.Printf("Auto Focus Cloud API %s starting on port %s", version, port)
-	log.Fatal(http.ListenAndServe(":"+port, nil))
-=======
 func main() {
 	godotenv.Load()
 
@@ -343,5 +31,4 @@
 	srv := handlers.NewHttpServer(storage)
 
 	log.Fatal(http.ListenAndServe(":8080", srv.Mux))
->>>>>>> 61e44603
 }